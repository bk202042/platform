import "server-only";
import { createServerClient, type CookieOptions } from "@supabase/ssr";
import { cookies } from "next/headers";

export async function createClient() {
  const cookieStore = await cookies();

  return createServerClient(
    process.env.NEXT_PUBLIC_SUPABASE_URL!,
    process.env.NEXT_PUBLIC_SUPABASE_ANON_KEY!,
    {
      cookies: {
        getAll() {
          return cookieStore.getAll();
        },
<<<<<<< HEAD
        set(name: string, value: string, options: CookieOptions) {
          try {
            cookieStore.set({ name, value, ...options });
          } catch {
            // The `set` method was called from a Server Component.
            // This can be ignored if you have middleware refreshing
            // user sessions.
          }
        },
        remove(name: string, options: CookieOptions) {
          try {
            cookieStore.set({ name, value: "", ...options });
          } catch {
            // The `delete` method was called from a Server Component.
            // This can be ignored if you have middleware refreshing
            // user sessions.
=======
        setAll(cookiesToSet) {
          try {
            cookiesToSet.forEach(({ name, value, options }) =>
              cookieStore.set(name, value, options)
            );
          } catch {
            // ignore for server component
>>>>>>> eb4863c5
          }
        },
      },
    }
  );
}<|MERGE_RESOLUTION|>--- conflicted
+++ resolved
@@ -13,24 +13,6 @@
         getAll() {
           return cookieStore.getAll();
         },
-<<<<<<< HEAD
-        set(name: string, value: string, options: CookieOptions) {
-          try {
-            cookieStore.set({ name, value, ...options });
-          } catch {
-            // The `set` method was called from a Server Component.
-            // This can be ignored if you have middleware refreshing
-            // user sessions.
-          }
-        },
-        remove(name: string, options: CookieOptions) {
-          try {
-            cookieStore.set({ name, value: "", ...options });
-          } catch {
-            // The `delete` method was called from a Server Component.
-            // This can be ignored if you have middleware refreshing
-            // user sessions.
-=======
         setAll(cookiesToSet) {
           try {
             cookiesToSet.forEach(({ name, value, options }) =>
@@ -38,7 +20,6 @@
             );
           } catch {
             // ignore for server component
->>>>>>> eb4863c5
           }
         },
       },
