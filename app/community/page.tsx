import { getPostsWithLikeStatus, getCities, getApartments, getPostCountsByCategory } from '@/lib/data/community';
import { CommunityPageClient } from './_components/CommunityPageClient';
import { COMMUNITY_CATEGORIES } from '@/lib/validation/community';
import { createClient } from '@/lib/supabase/server';

function isCommunityCategory(
  value: string
): value is (typeof COMMUNITY_CATEGORIES)[number] {
  return COMMUNITY_CATEGORIES.includes(
    value as (typeof COMMUNITY_CATEGORIES)[number]
  );
}

interface CommunityPageProps {
  searchParams: Promise<{ [key: string]: string | string[] | undefined }>;
}

export default async function CommunityPage({
  searchParams,
}: CommunityPageProps) {
  const resolvedSearchParams = await searchParams;
<<<<<<< HEAD
  const city =
    typeof resolvedSearchParams.city === 'string'
      ? resolvedSearchParams.city
      : '';
=======
  const city = typeof resolvedSearchParams.city === 'string' ? resolvedSearchParams.city : '';
>>>>>>> 167ac147
  const apartmentId =
    typeof resolvedSearchParams.apartmentId === 'string'
      ? resolvedSearchParams.apartmentId
      : '';
  const categoryParam =
<<<<<<< HEAD
    typeof resolvedSearchParams.category === 'string'
      ? resolvedSearchParams.category
      : '';
=======
    typeof resolvedSearchParams.category === 'string' ? resolvedSearchParams.category : '';
>>>>>>> 167ac147
  const category = isCommunityCategory(categoryParam)
    ? categoryParam
    : undefined;
  const sortParam = typeof resolvedSearchParams.sort === 'string' ? resolvedSearchParams.sort : 'latest';
  const sort = (sortParam === 'popular' || sortParam === 'latest') ? sortParam : 'latest';

  // Get current user for like status
  const supabase = await createClient();
  const { data: { user } } = await supabase.auth.getUser();

  const cities = await getCities();
  const apartmentsData = await getApartments();
  const apartments =
    apartmentsData?.map((apt) => ({
      ...apt,
      cities: Array.isArray(apt.cities) ? apt.cities[0] : apt.cities,
    })) ?? [];
  const posts = await getPostsWithLikeStatus({
    city: city || undefined,
    apartmentId: apartmentId || undefined,
    category,
    sort,
    userId: user?.id,
  });

  // Get post counts for categories
  const postCounts = await getPostCountsByCategory({
    city: city || undefined,
    apartmentId: apartmentId || undefined,
  });

  return (
    <CommunityPageClient
      posts={posts}
      cities={cities}
      apartments={apartments}
      initialCategory={categoryParam}
      initialApartmentId={apartmentId}
      postCounts={postCounts}
    />
  );
}<|MERGE_RESOLUTION|>--- conflicted
+++ resolved
@@ -19,26 +19,13 @@
   searchParams,
 }: CommunityPageProps) {
   const resolvedSearchParams = await searchParams;
-<<<<<<< HEAD
-  const city =
-    typeof resolvedSearchParams.city === 'string'
-      ? resolvedSearchParams.city
-      : '';
-=======
   const city = typeof resolvedSearchParams.city === 'string' ? resolvedSearchParams.city : '';
->>>>>>> 167ac147
   const apartmentId =
     typeof resolvedSearchParams.apartmentId === 'string'
       ? resolvedSearchParams.apartmentId
       : '';
   const categoryParam =
-<<<<<<< HEAD
-    typeof resolvedSearchParams.category === 'string'
-      ? resolvedSearchParams.category
-      : '';
-=======
     typeof resolvedSearchParams.category === 'string' ? resolvedSearchParams.category : '';
->>>>>>> 167ac147
   const category = isCommunityCategory(categoryParam)
     ? categoryParam
     : undefined;
