--- conflicted
+++ resolved
@@ -1,42 +1,3 @@
-<<<<<<< HEAD
-import { PostCard } from '@/components/community/PostCard';
-import { LikeButton } from '@/components/community/LikeButton.client';
-import { CommentList, Comment } from '@/components/community/CommentList';
-import { CommentForm } from '@/components/community/CommentForm.client';
-import { getPostById } from '@/lib/data/community';
-
-interface CommunityPostDetailPageProps {
-  params: Promise<{
-    postId: string;
-  }>;
-  searchParams?: Promise<{ [key: string]: string | string[] | undefined }>;
-}
-
-export default async function CommunityPostDetailPage({ params }: CommunityPostDetailPageProps) {
-  const { postId } = await params;
-  // SSR 데이터 패칭
-  const post = await getPostById(postId);
-  // const commentsSSR: Comment[] = await getComments(postId); // getComments 제거
-  const commentsSSR: Comment[] = [];
-
-  // 클라이언트 상태(optimistic UI)는 useState로 분리 (예시)
-  // const [liked, setLiked] = useState(post.likedByMe);
-  // const [likeCount, setLikeCount] = useState(post.likes_count);
-  // const [comments, setComments] = useState<Comment[]>(commentsSSR);
-
-  // 실제로는 아래 부분을 클라이언트 컴포넌트로 분리해야 함
-
-  return (
-    <div className="max-w-2xl mx-auto px-4 py-8">
-      <PostCard post={post} />
-      <div className="flex items-center gap-4 mt-4 mb-6">
-        <LikeButton
-          postId={post.id}
-          initialLiked={post.likedByMe}
-          initialCount={post.likes_count}
-        />
-        <span className="text-gray-500 text-sm">댓글 {commentsSSR.length}개</span>
-=======
 import { Metadata } from 'next';
 import { notFound } from 'next/navigation';
 import Link from 'next/link';
@@ -233,7 +194,6 @@
             커뮤니티로 돌아가기
           </Link>
         </div>
->>>>>>> 167ac147
       </div>
     );
   }
